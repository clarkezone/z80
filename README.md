--- conflicted
+++ resolved
@@ -1,13 +1,8 @@
 [![Language](https://img.shields.io/badge/language-Swift-orange.svg)](https://swift.org)
 <!-- [![codecov](https://codecov.io/gh/timsneath/z80/branch/main/graph/badge.svg?token=zr4wE5pmay)](https://codecov.io/gh/timsneath/z80) -->
 
-<<<<<<< HEAD
-A not-yet functional Zilog Z80 microprocessor emulator written in Swift. 
+A not-yet functional Zilog Z80 microprocessor emulator written in Swift.
 Originally intended for use with Cambridge, a ZX Spectrum emulator
-=======
-A non-functional Zilog Z80 microprocessor emulator written in Swift. Originally
-intended for use with Cambridge, a ZX Spectrum emulator
->>>>>>> aa74692f
 (<https://github.com/timsneath/cambridge>).
 
 The Swift version of the emulator does not yet pass the comprehensive FUSE test
